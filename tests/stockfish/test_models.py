--- conflicted
+++ resolved
@@ -406,7 +406,6 @@
 
         assert total_time_calculating_first < total_time_calculating_second
 
-<<<<<<< HEAD
     def test_get_wdl_stats(self):
         stockfish = Stockfish(depth=15, parameters={"MultiPV": 2})
         if stockfish.does_sf_version_have_wdl_option():
@@ -458,7 +457,7 @@
                 stockfish.set_show_wdl_option(True)
             with pytest.raises(RuntimeError):
                 stockfish.set_show_wdl_option(False)
-=======
+
     def test_benchmark_result_with_defaults(self, stockfish):
         params = stockfish.BenchmarkParameters()
         result = stockfish.benchmark(params)
@@ -497,5 +496,4 @@
         }
         result = stockfish.benchmark(params)
         # result should contain the last line of a successful method call
-        assert result.split(" ")[0] == "Nodes/second"
->>>>>>> 40eff361
+        assert result.split(" ")[0] == "Nodes/second"
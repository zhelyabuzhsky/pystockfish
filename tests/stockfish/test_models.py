import pytest
from timeit import default_timer
import time
import warnings

from stockfish import Stockfish, StockfishException


class TestStockfish:
    @pytest.fixture
    def stockfish(self) -> Stockfish:
        return Stockfish()

    def test_constructor_defaults(self):
        sf = Stockfish()
        assert sf is not None
        assert sf._path == "stockfish"
        assert sf._parameters == sf._DEFAULT_STOCKFISH_PARAMS
        assert sf._depth == 15
        assert sf._num_nodes == 1000000
        assert sf._turn_perspective is True

    def test_constructor_options(self):
        sf = Stockfish(
            depth=20,
            num_nodes=1000,
            turn_perspective=False,
            parameters={"Threads": 2, "UCI_Elo": 1500},
        )
        assert sf._depth == 20
        assert sf._num_nodes == 1000
        assert sf._turn_perspective is False
        assert sf._parameters["Threads"] == 2
        assert sf._parameters["UCI_Elo"] == 1500

    @pytest.mark.parametrize(
        "parameters",
        [{"depth": "20"}, {"num_nodes": "100"}, {"turn_perspective": "False"}],
    )
    def test_constructor_raises_type_errors(self, parameters):
        with pytest.raises(TypeError):
            Stockfish(**parameters)

    def test_get_best_move_first_move(self, stockfish: Stockfish):
        best_move = stockfish.get_best_move()
        assert best_move in ("e2e3", "e2e4", "g1f3", "b1c3", "d2d4")

    def test_get_best_move_time_first_move(self, stockfish: Stockfish):
        best_move = stockfish.get_best_move_time(1000)
        assert best_move in ("e2e3", "e2e4", "g1f3", "b1c3", "d2d4")

    @pytest.mark.slow
    def test_get_best_move_remaining_time_first_move(self, stockfish: Stockfish):
        best_move = stockfish.get_best_move(wtime=1000)
        assert best_move in ("a2a3", "d2d4", "e2e4", "g1f3", "c2c4")
        best_move = stockfish.get_best_move(btime=1000)
        assert best_move in ("g1f3", "d2d4", "e2e4", "c2c4")
        best_move = stockfish.get_best_move(wtime=1000, btime=1000)
        assert best_move in ("g2g3", "g1f3", "e2e4", "d2d4", "c2c4", "e2e3")
        best_move = stockfish.get_best_move(wtime=5 * 60 * 1000, btime=1000)
        assert best_move in ("e2e3", "e2e4", "g1f3", "b1c3", "d2d4")

    def test_set_position_resets_info(self, stockfish: Stockfish):
        stockfish.set_position(["e2e4", "e7e6"])
        stockfish.get_best_move()
        assert stockfish.info != ""
        stockfish.set_position(["e2e4", "e7e6"])
        assert stockfish.info == ""

    def test_get_best_move_not_first_move(self, stockfish: Stockfish):
        stockfish.set_position(["e2e4", "e7e6"])
        best_move = stockfish.get_best_move()
        assert best_move in ("d2d4", "g1f3")

    def test_get_best_move_time_not_first_move(self, stockfish: Stockfish):
        stockfish.set_position(["e2e4", "e7e6"])
        best_move = stockfish.get_best_move_time(1000)
        assert best_move in ("d2d4", "g1f3")

    @pytest.mark.slow
    def test_get_best_move_remaining_time_not_first_move(self, stockfish: Stockfish):
        stockfish.set_position(["e2e4", "e7e6"])
        best_move = stockfish.get_best_move(wtime=1000)
        assert best_move in ("d2d4", "a2a3", "d1e2", "b1c3")
        best_move = stockfish.get_best_move(btime=1000)
        assert best_move in ("d2d4", "b1c3")
        best_move = stockfish.get_best_move(wtime=1000, btime=1000)
        assert best_move in ("d2d4", "b1c3", "g1f3")
        best_move = stockfish.get_best_move(wtime=5 * 60 * 1000, btime=1000)
        assert best_move in ("e2e3", "e2e4", "g1f3", "b1c3", "d2d4")

    def test_get_best_move_checkmate(self, stockfish: Stockfish):
        stockfish.set_position(["f2f3", "e7e5", "g2g4", "d8h4"])
        assert stockfish.get_best_move() is None

    def test_get_best_move_time_checkmate(self, stockfish: Stockfish):
        stockfish.set_position(["f2f3", "e7e5", "g2g4", "d8h4"])
        assert stockfish.get_best_move_time(1000) is None

    def test_get_best_move_remaining_time_checkmate(self, stockfish: Stockfish):
        stockfish.set_position(["f2f3", "e7e5", "g2g4", "d8h4"])
        assert stockfish.get_best_move(wtime=1000) is None
        assert stockfish.get_best_move(btime=1000) is None
        assert stockfish.get_best_move(wtime=1000, btime=1000) is None
        assert stockfish.get_best_move(wtime=5 * 60 * 1000, btime=1000) is None

    def test_set_fen_position(self, stockfish: Stockfish):
        stockfish.set_fen_position(
            "7r/1pr1kppb/2n1p2p/2NpP2P/5PP1/1P6/P6K/R1R2B2 w - - 1 27"
        )
        assert stockfish.is_move_correct("f4f5") is True
        assert stockfish.is_move_correct("a1c1") is False

    def test_castling(self, stockfish: Stockfish):
        assert stockfish.is_move_correct("e1g1") is False
        stockfish.set_fen_position(
            "rnbqkbnr/ppp3pp/3ppp2/8/4P3/5N2/PPPPBPPP/RNBQK2R w KQkq - 0 4"
        )
        assert stockfish.is_move_correct("e1g1") is True

    def test_set_fen_position_mate(self, stockfish: Stockfish):
        stockfish.set_fen_position("8/8/8/6pp/8/4k1PP/8/r3K3 w - - 12 53")
        assert stockfish.get_best_move() is None
        assert stockfish.info == "info depth 0 score mate 0"

    def test_clear_info_after_set_new_fen_position(self, stockfish: Stockfish):
        stockfish.set_fen_position("8/8/8/6pp/8/4k1PP/r7/4K3 b - - 11 52")
        stockfish.get_best_move()
        stockfish.set_fen_position("8/8/8/6pp/8/4k1PP/8/r3K3 w - - 12 53")
        assert stockfish.info == ""

        stockfish.set_fen_position("8/8/8/6pp/8/4k1PP/r7/4K3 b - - 11 52")
        stockfish.get_best_move()
        stockfish.set_fen_position("8/8/8/6pp/8/4k1PP/8/r3K3 w - - 12 53")
        assert stockfish.info == ""

    def test_set_fen_position_starts_new_game(self, stockfish: Stockfish):
        stockfish.set_fen_position(
            "7r/1pr1kppb/2n1p2p/2NpP2P/5PP1/1P6/P6K/R1R2B2 w - - 1 27"
        )
        stockfish.get_best_move()
        assert stockfish.info != ""
        stockfish.set_fen_position("3kn3/p5rp/1p3p2/3B4/3P1P2/2P5/1P3K2/8 w - - 0 53")
        assert stockfish.info == ""

<<<<<<< HEAD
    def test_set_fen_position_ucinewgame(self, stockfish):
=======
    def test_set_fen_position_second_argument(self, stockfish: Stockfish):
>>>>>>> 5d4f89bf
        stockfish.set_depth(16)
        stockfish.send_ucinewgame_command()
        stockfish.set_fen_position(
            "rnbqk2r/pppp1ppp/3bpn2/8/3PP3/2N5/PPP2PPP/R1BQKBNR w KQkq - 0 1"
        )
        assert stockfish.get_best_move() == "e4e5"

        stockfish.set_fen_position(
            "rnbqk2r/pppp1ppp/3bpn2/4P3/3P4/2N5/PPP2PPP/R1BQKBNR b KQkq - 0 1"
        )
        assert stockfish.get_best_move() == "d6e7"

        stockfish.set_fen_position(
            "rnbqk2r/pppp1ppp/3bpn2/8/3PP3/2N5/PPP2PPP/R1BQKBNR w KQkq - 0 1"
        )
        assert stockfish.get_best_move() == "e4e5"

    def test_is_move_correct_first_move(self, stockfish: Stockfish):
        assert stockfish.is_move_correct("e2e1") is False
        assert stockfish.is_move_correct("a2a3") is True

    def test_is_move_correct_not_first_move(self, stockfish: Stockfish):
        stockfish.set_position(["e2e4", "e7e6"])
        assert stockfish.is_move_correct("e2e1") is False
        assert stockfish.is_move_correct("a2a3") is True

    @pytest.mark.parametrize(
        "value",
        [
            "info",
            "depth",
            "seldepth",
            "multipv",
            "score",
            "mate",
            "-1",
            "nodes",
            "nps",
            "tbhits",
            "time",
            "pv",
            "h2g1",
            "h4g3",
        ],
    )
    def test_last_info(self, stockfish: Stockfish, value):
        stockfish.set_fen_position("r6k/6b1/2b1Q3/p6p/1p5q/3P2PP/5r1K/8 w - - 1 31")
        stockfish.get_best_move()
        assert value in stockfish.info

    def test_set_skill_level(self, stockfish: Stockfish):
        stockfish.set_fen_position(
            "rnbqkbnr/ppp2ppp/3pp3/8/4P3/5N2/PPPP1PPP/RNBQKB1R w KQkq - 0 1"
        )

        assert stockfish.get_engine_parameters()["Skill Level"] == 20

        stockfish.set_skill_level(1)
        assert stockfish.get_best_move() in (
            "b2b3",
            "d2d3",
            "d2d4",
            "b1c3",
            "d1e2",
            "g2g3",
            "c2c4",
            "f1e2",
            "c2c3",
            "h2h3",
        )
        assert stockfish.get_engine_parameters()["Skill Level"] == 1
        assert stockfish.get_engine_parameters()["UCI_LimitStrength"] == False
        assert stockfish._on_weaker_setting()

        stockfish.set_skill_level(20)
        assert stockfish.get_best_move() in ("d2d4", "c2c4")
        assert stockfish.get_engine_parameters()["Skill Level"] == 20
        assert stockfish.get_engine_parameters()["UCI_LimitStrength"] == False
        assert not stockfish._on_weaker_setting()

    def test_set_elo_rating(self, stockfish: Stockfish):
        stockfish.set_fen_position(
            "rnbqkbnr/ppp2ppp/3pp3/8/4P3/5N2/PPPP1PPP/RNBQKB1R w KQkq - 0 1"
        )

        assert stockfish.get_engine_parameters()["UCI_Elo"] == 1350
        assert not stockfish._on_weaker_setting()

        stockfish.set_elo_rating(2000)
        assert stockfish.get_best_move() in (
            "d2d4",
            "b1c3",
            "d1e2",
            "c2c4",
            "f1e2",
            "h2h3",
            "c2c3",
            "f1d3",
            "a2a3",
        )
        assert stockfish.get_engine_parameters()["UCI_Elo"] == 2000
        assert stockfish.get_engine_parameters()["UCI_LimitStrength"] == True
        assert stockfish._on_weaker_setting()

        stockfish.set_elo_rating(1350)
        assert stockfish.get_best_move() in (
            "d1e2",
            "b1c3",
            "d2d3",
            "d2d4",
            "c2c4",
            "f1e2",
            "c2c3",
            "f1b5",
            "g2g3",
            "h2h3",
        )
        assert stockfish.get_engine_parameters()["UCI_Elo"] == 1350
        assert stockfish.get_engine_parameters()["UCI_LimitStrength"] == True
        assert stockfish._on_weaker_setting()

        stockfish.set_elo_rating(2850)
        major_version = stockfish.get_stockfish_major_version()

        expected_best_moves = ["d2d4", "b1c3", "c2c3", "c2c4", "f1b5", "f1e2"]
        if major_version >= 12 and not stockfish.is_development_build_of_engine():
            expected_best_moves.remove("f1e2")

        assert stockfish.get_best_move() in expected_best_moves

        assert stockfish.get_engine_parameters()["UCI_Elo"] == 2850
        assert stockfish._on_weaker_setting()

    @pytest.mark.slow
    def test_resume_full_strength(self, stockfish: Stockfish):
        stockfish.set_fen_position(
            "1r1qrbk1/2pb1pp1/p4n1p/P3P3/3P4/NB4BP/6P1/R2QR1K1 b - - 0 1"
        )
        stockfish.set_depth(13)
        stockfish.set_elo_rating(1350)
        assert stockfish._on_weaker_setting()
        best_moves = ["d7c6", "d7f5"]
        low_elo_moves = [stockfish.get_best_move() for _ in range(15)]
        assert not all(x in best_moves for x in low_elo_moves)
        stockfish.set_skill_level(1)
        assert stockfish._on_weaker_setting()
        low_skill_level_moves = [stockfish.get_best_move() for _ in range(15)]
        assert not all(x in best_moves for x in low_skill_level_moves)
        stockfish.resume_full_strength()
        assert not stockfish._on_weaker_setting()
        full_strength_moves = [stockfish.get_best_move() for _ in range(15)]
        assert all(x in best_moves for x in full_strength_moves)

    def test_specific_params(self, stockfish: Stockfish):
        old_parameters = {
            "Debug Log File": "",
            "Contempt": 0,
            "Min Split Depth": 0,
            "Threads": 1,
            "Ponder": False,
            "Hash": 16,
            "MultiPV": 1,
            "Skill Level": 20,
            "Move Overhead": 10,
            "Minimum Thinking Time": 20,
            "Slow Mover": 100,
            "UCI_Chess960": False,
            "UCI_LimitStrength": False,
            "UCI_Elo": 1350,
        }
        expected_parameters = old_parameters.copy()
        stockfish.set_skill_level(1)
        expected_parameters["Skill Level"] = 1
        assert stockfish.get_engine_parameters() == expected_parameters
        assert stockfish._DEFAULT_STOCKFISH_PARAMS == old_parameters
        stockfish.set_skill_level(20)
        expected_parameters["Skill Level"] = 20
        assert stockfish.get_engine_parameters() == old_parameters
        assert stockfish._DEFAULT_STOCKFISH_PARAMS == old_parameters

        stockfish.update_engine_parameters({"Threads": 4})
        expected_parameters["Threads"] = 4
        assert stockfish.get_engine_parameters() == expected_parameters
        stockfish.update_engine_parameters({"Hash": 128})
        expected_parameters["Hash"] = 128
        assert stockfish.get_engine_parameters() == expected_parameters
        stockfish.update_engine_parameters({"Hash": 256, "Threads": 3})
        expected_parameters.update({"Hash": 256, "Threads": 3})
        assert stockfish.get_engine_parameters() == expected_parameters

    @pytest.mark.parametrize(
        "parameters",
        [
            {"Ponder": "true"},
            {"Ponder": "false"},
            {"UCI_LimitStrength": "true"},
            {"UCI_LimitStrength": "false"},
            {"UCI_Chess960": "true"},
            {"UCI_Chess960": "false"},
        ],
    )
    def test_update_engine_parameters_wrong_type(
        self, stockfish: Stockfish, parameters
    ):
        with pytest.raises(ValueError):
            stockfish.update_engine_parameters(parameters)

    def test_deprecated_get_parameters(self, stockfish: Stockfish):
        with pytest.raises(ValueError):
            stockfish.get_parameters()

    def test_chess960_position(self, stockfish: Stockfish):
        assert "KQkq" in stockfish.get_fen_position()
        old_parameters = stockfish.get_engine_parameters()
        expected_parameters = stockfish.get_engine_parameters()
        expected_parameters["UCI_Chess960"] = True
        stockfish.update_engine_parameters({"UCI_Chess960": True})
        assert "HAha" in stockfish.get_fen_position()
        assert stockfish.get_engine_parameters() == expected_parameters
        stockfish.set_fen_position("4rkr1/4p1p1/8/8/8/8/8/4nK1R w K - 0 100")
        assert stockfish.get_best_move() == "f1h1"
        stockfish.set_turn_perspective(False)
        assert stockfish.get_evaluation() == {"type": "mate", "value": 2}
        stockfish.set_turn_perspective()
        assert stockfish.get_evaluation() == {"type": "mate", "value": 2}
        assert stockfish.will_move_be_a_capture("f1h1") is Stockfish.Capture.NO_CAPTURE
        assert (
            stockfish.will_move_be_a_capture("f1e1") is Stockfish.Capture.DIRECT_CAPTURE
        )
        stockfish.update_engine_parameters({"UCI_Chess960": False})
        assert stockfish.get_engine_parameters() == old_parameters
        assert stockfish.get_best_move() == "f1g1"
        stockfish.set_turn_perspective(False)
        assert stockfish.get_evaluation() == {"type": "mate", "value": 2}
        stockfish.set_turn_perspective()
        assert stockfish.get_evaluation() == {"type": "mate", "value": 2}
        assert stockfish.will_move_be_a_capture("f1g1") is Stockfish.Capture.NO_CAPTURE

    def test_get_board_visual_white(self, stockfish: Stockfish):
        stockfish.set_position(["e2e4", "e7e6", "d2d4", "d7d5"])
        if stockfish.get_stockfish_major_version() >= 12:
            expected_result = (
                "+---+---+---+---+---+---+---+---+\n"
                "| r | n | b | q | k | b | n | r | 8\n"
                "+---+---+---+---+---+---+---+---+\n"
                "| p | p | p |   |   | p | p | p | 7\n"
                "+---+---+---+---+---+---+---+---+\n"
                "|   |   |   |   | p |   |   |   | 6\n"
                "+---+---+---+---+---+---+---+---+\n"
                "|   |   |   | p |   |   |   |   | 5\n"
                "+---+---+---+---+---+---+---+---+\n"
                "|   |   |   | P | P |   |   |   | 4\n"
                "+---+---+---+---+---+---+---+---+\n"
                "|   |   |   |   |   |   |   |   | 3\n"
                "+---+---+---+---+---+---+---+---+\n"
                "| P | P | P |   |   | P | P | P | 2\n"
                "+---+---+---+---+---+---+---+---+\n"
                "| R | N | B | Q | K | B | N | R | 1\n"
                "+---+---+---+---+---+---+---+---+\n"
                "  a   b   c   d   e   f   g   h\n"
            )
        else:
            expected_result = (
                "+---+---+---+---+---+---+---+---+\n"
                "| r | n | b | q | k | b | n | r |\n"
                "+---+---+---+---+---+---+---+---+\n"
                "| p | p | p |   |   | p | p | p |\n"
                "+---+---+---+---+---+---+---+---+\n"
                "|   |   |   |   | p |   |   |   |\n"
                "+---+---+---+---+---+---+---+---+\n"
                "|   |   |   | p |   |   |   |   |\n"
                "+---+---+---+---+---+---+---+---+\n"
                "|   |   |   | P | P |   |   |   |\n"
                "+---+---+---+---+---+---+---+---+\n"
                "|   |   |   |   |   |   |   |   |\n"
                "+---+---+---+---+---+---+---+---+\n"
                "| P | P | P |   |   | P | P | P |\n"
                "+---+---+---+---+---+---+---+---+\n"
                "| R | N | B | Q | K | B | N | R |\n"
                "+---+---+---+---+---+---+---+---+\n"
            )

        assert stockfish.get_board_visual() == expected_result

        stockfish._put("d")
        stockfish._read_line()  # skip a line
        assert "+---+---+---+" in stockfish._read_line()
        # Tests that the previous call to get_board_visual left no remaining lines to be read. This means
        # the second line read after stockfish._put("d") now will be the +---+---+---+ of the new outputted board.

    def test_get_board_visual_black(self, stockfish: Stockfish):
        stockfish.set_position(["e2e4", "e7e6", "d2d4", "d7d5"])
        if stockfish.get_stockfish_major_version() >= 12:
            expected_result = (
                "+---+---+---+---+---+---+---+---+\n"
                "| R | N | B | K | Q | B | N | R | 1\n"
                "+---+---+---+---+---+---+---+---+\n"
                "| P | P | P |   |   | P | P | P | 2\n"
                "+---+---+---+---+---+---+---+---+\n"
                "|   |   |   |   |   |   |   |   | 3\n"
                "+---+---+---+---+---+---+---+---+\n"
                "|   |   |   | P | P |   |   |   | 4\n"
                "+---+---+---+---+---+---+---+---+\n"
                "|   |   |   |   | p |   |   |   | 5\n"
                "+---+---+---+---+---+---+---+---+\n"
                "|   |   |   | p |   |   |   |   | 6\n"
                "+---+---+---+---+---+---+---+---+\n"
                "| p | p | p |   |   | p | p | p | 7\n"
                "+---+---+---+---+---+---+---+---+\n"
                "| r | n | b | k | q | b | n | r | 8\n"
                "+---+---+---+---+---+---+---+---+\n"
                "  h   g   f   e   d   c   b   a\n"
            )
        else:
            expected_result = (
                "+---+---+---+---+---+---+---+---+\n"
                "| R | N | B | K | Q | B | N | R |\n"
                "+---+---+---+---+---+---+---+---+\n"
                "| P | P | P |   |   | P | P | P |\n"
                "+---+---+---+---+---+---+---+---+\n"
                "|   |   |   |   |   |   |   |   |\n"
                "+---+---+---+---+---+---+---+---+\n"
                "|   |   |   | P | P |   |   |   |\n"
                "+---+---+---+---+---+---+---+---+\n"
                "|   |   |   |   | p |   |   |   |\n"
                "+---+---+---+---+---+---+---+---+\n"
                "|   |   |   | p |   |   |   |   |\n"
                "+---+---+---+---+---+---+---+---+\n"
                "| p | p | p |   |   | p | p | p |\n"
                "+---+---+---+---+---+---+---+---+\n"
                "| r | n | b | k | q | b | n | r |\n"
                "+---+---+---+---+---+---+---+---+\n"
            )

        assert stockfish.get_board_visual(False) == expected_result

        stockfish._put("d")
        stockfish._read_line()  # skip a line
        assert "+---+---+---+" in stockfish._read_line()
        # Tests that the previous call to get_board_visual left no remaining lines to be read. This means
        # the second line read after stockfish._put("d") now will be the +---+---+---+ of the new outputted board.

    def test_get_fen_position(self, stockfish: Stockfish):
        assert (
            stockfish.get_fen_position()
            == "rnbqkbnr/pppppppp/8/8/8/8/PPPPPPPP/RNBQKBNR w KQkq - 0 1"
        )
        stockfish._put("d")
        stockfish._read_line()  # skip a line
        assert "+---+---+---+" in stockfish._read_line()

    def test_get_fen_position_after_some_moves(self, stockfish: Stockfish):
        stockfish.set_position(["e2e4", "e7e6"])
        assert (
            stockfish.get_fen_position()
            == "rnbqkbnr/pppp1ppp/4p3/8/4P3/8/PPPP1PPP/RNBQKBNR w KQkq - 0 2"
        )

    def test_get_stockfish_major_version(self, stockfish: Stockfish):
        assert (
            stockfish.get_stockfish_major_version() in (8, 9, 10, 11, 12, 13, 14, 15)
        ) != stockfish.is_development_build_of_engine()

    @pytest.mark.slow
    def test_get_evaluation_cp(self, stockfish: Stockfish):
        stockfish.set_depth(20)
        stockfish.set_fen_position(
            "r4rk1/pppb1p1p/2nbpqp1/8/3P4/3QBN2/PPP1BPPP/R4RK1 w - - 0 11"
        )
        evaluation = stockfish.get_evaluation()
        assert (
            evaluation["type"] == "cp"
            and evaluation["value"] >= 60
            and evaluation["value"] <= 150
        )
        stockfish.set_skill_level(1)
        with pytest.warns(UserWarning):
            evaluation = stockfish.get_evaluation()
        assert (
            evaluation["type"] == "cp"
            and evaluation["value"] >= 60
            and evaluation["value"] <= 150
        )

    def test_get_evaluation_checkmate(self, stockfish: Stockfish):
        stockfish.set_fen_position("1nb1k1n1/pppppppp/8/6r1/5bqK/6r1/8/8 w - - 2 2")
        assert stockfish.get_evaluation() == {"type": "mate", "value": 0}

    def test_get_evaluation_stalemate(self, stockfish: Stockfish):
        stockfish.set_fen_position("1nb1kqn1/pppppppp/8/6r1/5b1K/6r1/8/8 w - - 2 2")
        assert stockfish.get_evaluation() == {"type": "cp", "value": 0}
        stockfish.set_turn_perspective(not stockfish.get_turn_perspective())
        assert stockfish.get_evaluation() == {"type": "cp", "value": 0}

    def test_get_static_eval(self, stockfish: Stockfish):
        stockfish.set_turn_perspective(False)
        stockfish.set_fen_position("r7/8/8/8/8/5k2/4p3/4K3 w - - 0 1")
        static_eval_1 = stockfish.get_static_eval()
        assert isinstance(static_eval_1, float) and static_eval_1 < -3
        stockfish.set_fen_position("r7/8/8/8/8/5k2/4p3/4K3 b - - 0 1")
        static_eval_2 = stockfish.get_static_eval()
        assert isinstance(static_eval_2, float) and static_eval_2 < -3
        stockfish.set_turn_perspective()
        static_eval_3 = stockfish.get_static_eval()
        assert isinstance(static_eval_3, float) and static_eval_3 > 3
        stockfish.set_fen_position("r7/8/8/8/8/5k2/4p3/4K3 w - - 0 1")
        static_eval_4 = stockfish.get_static_eval()
        assert isinstance(static_eval_4, float) and static_eval_4 < -3
        if stockfish.get_stockfish_major_version() >= 12:
            stockfish.set_fen_position("8/8/8/8/8/4k3/4p3/r3K3 w - - 0 1")
            assert stockfish.get_static_eval() is None

    def test_set_depth(self, stockfish: Stockfish):
        stockfish.set_depth(12)
        assert stockfish._depth == 12
        stockfish.get_best_move()
        assert "depth 12" in stockfish.info
        stockfish.set_depth()
        assert stockfish._depth == 15
        stockfish.get_best_move()
        assert "depth 15" in stockfish.info

    @pytest.mark.parametrize("depth", ["12", True, 12.1, 0, None])
    def test_set_depth_raises_type_error(self, stockfish: Stockfish, depth):
        with pytest.raises(TypeError):
            stockfish.set_depth(depth)

    def test_get_depth(self, stockfish: Stockfish):
        stockfish.set_depth(12)
        assert stockfish.get_depth() == 12
        assert stockfish._depth == 12
        stockfish.set_depth(20)
        assert stockfish.get_depth() == 20
        assert stockfish._depth == 20

    def test_set_num_nodes(self, stockfish: Stockfish):
        stockfish.set_num_nodes(100)
        assert stockfish._num_nodes == 100
        stockfish.set_num_nodes()
        assert stockfish._num_nodes == 1000000

    @pytest.mark.parametrize("num_nodes", ["100", 100.1, None, True])
    def test_set_num_nodes_raises_type_error(self, stockfish: Stockfish, num_nodes):
        with pytest.raises(TypeError):
            stockfish.set_num_nodes(num_nodes)

    def test_get_num_nodes(self, stockfish: Stockfish):
        stockfish.set_num_nodes(100)
        assert stockfish.get_num_nodes() == 100
        stockfish.set_num_nodes()
        assert stockfish.get_num_nodes() == 1000000

    def test_get_best_move_wrong_position(self, stockfish: Stockfish):
        stockfish.set_depth(2)
        wrong_fen = "3kk3/8/8/8/8/8/8/3KK3 w - - 0 0"
        stockfish.set_fen_position(wrong_fen)
        assert stockfish.get_best_move() in ("d1e2", "d1c1", "d1c2")

    def test_constructor(self, stockfish: Stockfish):
        # Will also use a new stockfish instance in order to test sending
        # params to the constructor.

        stockfish_2 = Stockfish(
            depth=16, parameters={"MultiPV": 2, "UCI_Elo": 2850, "UCI_Chess960": True}
        )
        assert (
            stockfish_2.get_fen_position()
            == "rnbqkbnr/pppppppp/8/8/8/8/PPPPPPPP/RNBQKBNR w HAha - 0 1"
        )
        assert (
            stockfish.get_fen_position()
            == "rnbqkbnr/pppppppp/8/8/8/8/PPPPPPPP/RNBQKBNR w KQkq - 0 1"
        )

        stockfish_2.get_best_move()
        stockfish.get_best_move()
        assert "multipv 2" in stockfish_2.info
        assert "depth 16" in stockfish_2.info
        assert stockfish_2._depth == 16
        assert "multipv 1" in stockfish.info
        assert "depth 15" in stockfish.info
        assert stockfish._depth == 15

        stockfish_1_params = stockfish.get_engine_parameters()
        stockfish_2_params = stockfish_2.get_engine_parameters()
        for key in stockfish_2_params.keys():
            if key == "MultiPV":
                assert stockfish_2_params[key] == 2
                assert stockfish_1_params[key] == 1
            elif key == "UCI_Elo":
                assert stockfish_2_params[key] == 2850
                assert stockfish_1_params[key] == 1350
            elif key == "UCI_LimitStrength":
                assert stockfish_2_params[key] == True
                assert stockfish_1_params[key] == False
            elif key == "UCI_Chess960":
                assert stockfish_2_params[key] == True
                assert stockfish_1_params[key] == False
            else:
                assert stockfish_2_params[key] == stockfish_1_params[key]

    def test_parameters_functions(self, stockfish: Stockfish):
        old_parameters = stockfish.get_engine_parameters()
        stockfish.set_fen_position("4rkr1/4p1p1/8/8/8/8/8/5K1R w H - 0 100")
        assert stockfish.get_best_move() == "f1g1"  # ensures Chess960 param is false.
        assert stockfish.get_fen_position() == "4rkr1/4p1p1/8/8/8/8/8/5K1R w K - 0 100"
        assert "multipv 1" in stockfish.info
        stockfish.update_engine_parameters(
            {
                "Minimum Thinking Time": 10,
                "Hash": 32,
                "MultiPV": 2,
                "UCI_Chess960": True,
            }
        )
        assert stockfish.get_fen_position() == "4rkr1/4p1p1/8/8/8/8/8/5K1R w H - 0 100"
        assert stockfish.get_best_move() == "f1h1"
        assert "multipv 2" in stockfish.info
        updated_parameters = stockfish.get_engine_parameters()
        for key, value in updated_parameters.items():
            if key == "Minimum Thinking Time":
                assert value == 10
            elif key == "Hash":
                assert value == 32
            elif key == "MultiPV":
                assert value == 2
            elif key == "UCI_Chess960":
                assert value == True
            else:
                assert updated_parameters[key] == old_parameters[key]
        assert stockfish.get_engine_parameters()["UCI_LimitStrength"] == False
        stockfish.update_engine_parameters({"UCI_Elo": 2000, "Skill Level": 19})
        assert stockfish.get_engine_parameters()["UCI_Elo"] == 2000
        assert stockfish.get_engine_parameters()["Skill Level"] == 19
        assert stockfish.get_engine_parameters()["UCI_LimitStrength"] == False
        stockfish.update_engine_parameters({"UCI_Elo": 2000})
        assert stockfish.get_engine_parameters()["UCI_LimitStrength"] == True
        stockfish.update_engine_parameters({"Skill Level": 20})
        assert stockfish.get_engine_parameters()["UCI_LimitStrength"] == False
        assert stockfish.get_fen_position() == "4rkr1/4p1p1/8/8/8/8/8/5K1R w H - 0 100"
        stockfish.reset_engine_parameters()
        assert stockfish.get_engine_parameters() == old_parameters
        assert stockfish.get_fen_position() == "4rkr1/4p1p1/8/8/8/8/8/5K1R w K - 0 100"
        with pytest.raises(ValueError):
            stockfish.update_engine_parameters({"Not an existing key", "value"})  # type: ignore

    def test_get_top_moves(self, stockfish: Stockfish):
        stockfish.set_depth(15)
        stockfish._set_option("MultiPV", 4)
        stockfish.set_fen_position("1rQ1r1k1/5ppp/8/8/1R6/8/2r2PPP/4R1K1 w - - 0 1")
        assert stockfish.get_top_moves(2) == [
            {"Move": "e1e8", "Centipawn": None, "Mate": 1},
            {"Move": "c8e8", "Centipawn": None, "Mate": 2},
        ]
        stockfish.set_fen_position("8/8/8/8/8/3r2k1/8/6K1 w - - 0 1")
        assert stockfish.get_top_moves(2) == [
            {"Move": "g1f1", "Centipawn": None, "Mate": -2},
            {"Move": "g1h1", "Centipawn": None, "Mate": -1},
        ]
        stockfish.set_elo_rating()
        with pytest.warns(UserWarning):
            top_moves = stockfish.get_top_moves(2)
        assert top_moves == [
            {"Move": "g1f1", "Centipawn": None, "Mate": -2},
            {"Move": "g1h1", "Centipawn": None, "Mate": -1},
        ]

    def test_get_top_moves_mate(self, stockfish: Stockfish):
        stockfish.set_depth(10)
        stockfish._set_option("MultiPV", 3)
        stockfish.set_fen_position("8/8/8/8/8/6k1/8/3r2K1 w - - 0 1")
        assert stockfish.get_top_moves() == []
        assert stockfish.get_engine_parameters()["MultiPV"] == 3

    def test_get_top_moves_verbose(self, stockfish: Stockfish):
        stockfish.set_depth(15)
        stockfish.set_fen_position("1rQ1r1k1/5ppp/8/8/1R6/8/2r2PPP/4R1K1 w - - 0 1")
        assert stockfish.get_top_moves(2, verbose=False) == [
            {"Move": "e1e8", "Centipawn": None, "Mate": 1},
            {"Move": "c8e8", "Centipawn": None, "Mate": 2},
        ]
        moves = stockfish.get_top_moves(2, verbose=True)
        assert all(
            k in moves[0]
            for k in (
                "Move",
                "Centipawn",
                "Mate",
                "MultiPVLine",
                "NodesPerSecond",
                "Nodes",
                "SelectiveDepth",
                "Time",
            )
        )
        if stockfish.does_current_engine_version_have_wdl_option():
            assert "WDL" in moves[0]

    def test_get_top_moves_num_nodes(self, stockfish: Stockfish):
        stockfish.set_fen_position("8/2q2pk1/4b3/1p6/7P/Q1p3P1/2B2P2/6K1 b - - 3 50")
        moves = stockfish.get_top_moves(2, num_nodes=1000000, verbose=True)
        assert int(moves[0]["Nodes"]) >= 1000000

    def test_get_top_moves_preserve_globals(self, stockfish: Stockfish):
        stockfish._set_option("MultiPV", 4)
        stockfish.set_num_nodes(2000000)
        stockfish.set_fen_position("1rQ1r1k1/5ppp/8/8/1R6/8/2r2PPP/4R1K1 w - - 0 1")
        stockfish.get_top_moves(2, num_nodes=100000)
        assert stockfish.get_num_nodes() == 2000000
        assert stockfish.get_engine_parameters()["MultiPV"] == 4

    def test_get_top_moves_raises_value_error(self, stockfish: Stockfish):
        stockfish.set_fen_position(
            "rnbqkbnr/pppppppp/8/8/8/8/PPPPPPPP/RNBQKBNR w KQkq - 0 1"
        )
        with pytest.raises(ValueError):
            stockfish.get_top_moves(0)
        assert len(stockfish.get_top_moves(2)) == 2
        assert stockfish.get_engine_parameters()["MultiPV"] == 1

    def test_turn_perspective(self, stockfish: Stockfish):
        stockfish.set_depth(15)
        stockfish.set_fen_position("8/2q2pk1/4b3/1p6/7P/Q1p3P1/2B2P2/6K1 b - - 3 50")
        assert stockfish.get_turn_perspective()
        moves = stockfish.get_top_moves(1)
        assert moves[0]["Centipawn"] > 0
        assert stockfish.get_evaluation()["value"] > 0
        stockfish.set_turn_perspective(False)
        assert stockfish.get_turn_perspective() is False
        moves = stockfish.get_top_moves(1)
        assert moves[0]["Centipawn"] < 0
        assert stockfish.get_evaluation()["value"] < 0

    def test_turn_perspective_raises_type_error(self, stockfish: Stockfish):
        with pytest.raises(TypeError):
            stockfish.set_turn_perspective("not a bool")  # type: ignore

    def test_make_moves_from_current_position(self, stockfish: Stockfish):
        stockfish.set_fen_position(
            "r1bqkb1r/pppp1ppp/2n2n2/1B2p3/4P3/5N2/PPPP1PPP/RNBQK2R w KQkq - 0 1"
        )
        fen_1 = stockfish.get_fen_position()
        stockfish.make_moves_from_current_position([])
        assert fen_1 == stockfish.get_fen_position()

        stockfish.make_moves_from_current_position(["e1g1"])
        assert (
            stockfish.get_fen_position()
            == "r1bqkb1r/pppp1ppp/2n2n2/1B2p3/4P3/5N2/PPPP1PPP/RNBQ1RK1 b kq - 1 1"
        )

        stockfish.make_moves_from_current_position(
            ["f6e4", "d2d4", "e4d6", "b5c6", "d7c6", "d4e5", "d6f5"]
        )
        assert (
            stockfish.get_fen_position()
            == "r1bqkb1r/ppp2ppp/2p5/4Pn2/8/5N2/PPP2PPP/RNBQ1RK1 w kq - 1 5"
        )

        stockfish.make_moves_from_current_position(
            ["d1d8", "e8d8", "b1c3", "d8e8", "f1d1", "f5e7", "h2h3", "f7f5"]
        )
        assert (
            stockfish.get_fen_position()
            == "r1b1kb1r/ppp1n1pp/2p5/4Pp2/8/2N2N1P/PPP2PP1/R1BR2K1 w - f6 0 9"
        )

        stockfish.set_fen_position(
            "r1bqk2r/pppp1ppp/8/8/1b2n3/2N5/PPP2PPP/R1BQK2R w Qkq - 0 1"
        )

        invalid_moves = ["d1e3", "e1g1", "c3d5", "c1d4", "a7a6", "e1d2", "word"]

        for invalid_move in invalid_moves:
            with pytest.raises(ValueError):
                stockfish.make_moves_from_current_position([invalid_move])

    @pytest.mark.slow
    def test_make_moves_transposition_table_speed(self, stockfish: Stockfish):
        """
        Test if not sending the ucinewgame token allows SF to calculate a bit faster,
        since it can use data in its TT from previous calculations.
        """

        stockfish.set_depth(16)
        positions_considered = []
        stockfish.set_fen_position(
            "rnbqkbnr/ppp1pppp/8/3p4/2PP4/8/PP2PPPP/RNBQKBNR b KQkq - 0 2"
        )

        total_time_calculating_first = 0.0
        for i in range(5):
            start = default_timer()
            chosen_move = stockfish.get_best_move()
            assert isinstance(chosen_move, str)
            total_time_calculating_first += default_timer() - start
            positions_considered.append(stockfish.get_fen_position())
            stockfish.make_moves_from_current_position([chosen_move])

        total_time_calculating_second = 0.0
        for i in range(len(positions_considered)):
            stockfish.send_ucinewgame_command()
            stockfish.set_fen_position(positions_considered[i])
            start = default_timer()
            stockfish.get_best_move()
            total_time_calculating_second += default_timer() - start

        assert total_time_calculating_first < total_time_calculating_second

    def test_get_wdl_stats(self, stockfish: Stockfish):
        stockfish.set_depth(15)
        stockfish._set_option("MultiPV", 2)
        if stockfish.does_current_engine_version_have_wdl_option():
            stockfish.get_wdl_stats()  # Testing that this doesn't raise a RuntimeError.
            stockfish.set_fen_position("7k/4R3/4P1pp/7N/8/8/1q5q/3K4 w - - 0 1")
            wdl_stats = stockfish.get_wdl_stats()
            assert isinstance(wdl_stats, list)
            assert wdl_stats[1] > wdl_stats[0] * 7
            assert abs(wdl_stats[0] - wdl_stats[2]) / wdl_stats[0] < 0.1

            stockfish.set_fen_position(
                "rnbqkbnr/pppppppp/8/8/8/8/PPPPPPPP/RNBQKBNR w KQkq - 0 1"
            )
            wdl_stats_2 = stockfish.get_wdl_stats()
            assert isinstance(wdl_stats_2, list)
            assert wdl_stats_2[1] > wdl_stats_2[0] * 3.5
            assert wdl_stats_2[0] > wdl_stats_2[2] * 1.8

            stockfish.set_fen_position("8/8/8/8/8/6k1/6p1/6K1 w - - 0 1")
            assert stockfish.get_wdl_stats() is None

            stockfish.set_fen_position(
                "rnbqkb1r/pp3ppp/3p1n2/1B2p3/3NP3/2N5/PPP2PPP/R1BQK2R b KQkq - 0 6"
            )
            wdl_stats_3 = stockfish.get_wdl_stats()
            assert isinstance(wdl_stats_3, list) and len(wdl_stats_3) == 3

            stockfish.set_fen_position("8/8/8/8/8/3k4/3p4/3K4 w - - 0 1")
            assert stockfish.get_wdl_stats() is None

            stockfish.set_skill_level(1)
            with pytest.warns(UserWarning):
                stockfish.get_wdl_stats()
        else:
            with pytest.raises(RuntimeError):
                stockfish.get_wdl_stats()

    def test_does_current_engine_version_have_wdl_option(self, stockfish: Stockfish):
        if stockfish.get_stockfish_major_version() <= 11:
            assert not stockfish.does_current_engine_version_have_wdl_option()
            with pytest.raises(RuntimeError):
                stockfish.get_wdl_stats()

    @pytest.mark.slow
    def test_benchmark_result_with_defaults(self, stockfish: Stockfish):
        params = stockfish.BenchmarkParameters()
        result = stockfish.benchmark(params)
        # result should contain the last line of a successful method call
        assert result.split(" ")[0] == "Nodes/second"

    @pytest.mark.slow
    def test_benchmark_result_with_valid_options(self, stockfish: Stockfish):
        params = stockfish.BenchmarkParameters(
            ttSize=64, threads=2, limit=1000, limitType="movetime", evalType="classical"
        )
        result = stockfish.benchmark(params)
        # result should contain the last line of a successful method call
        assert result.split(" ")[0] == "Nodes/second"

    @pytest.mark.slow
    def test_benchmark_result_with_invalid_options(self, stockfish: Stockfish):
        params = stockfish.BenchmarkParameters(
            ttSize=2049,
            threads=0,
            limit=0,
            fenFile="./fakefile.fen",
            limitType="fghthtr",
            evalType="",
        )
        result = stockfish.benchmark(params)
        # result should contain the last line of a successful method call
        assert result.split(" ")[0] == "Nodes/second"

    @pytest.mark.slow
    def test_benchmark_result_with_invalid_type(self, stockfish: Stockfish):
        params = {
            "ttSize": 16,
            "threads": 1,
            "limit": 13,
            "fenFile": "./fakefile.fen",
            "limitType": "depth",
            "evalType": "mixed",
        }
        result = stockfish.benchmark(params)  # type: ignore
        # result should contain the last line of a successful method call
        assert result.split(" ")[0] == "Nodes/second"

    def test_multiple_calls_to_del(self, stockfish: Stockfish):
        assert stockfish._stockfish.poll() is None
        assert not stockfish._has_quit_command_been_sent
        stockfish.__del__()
        assert stockfish._stockfish.poll() is not None
        assert stockfish._has_quit_command_been_sent
        stockfish.__del__()
        assert stockfish._stockfish.poll() is not None
        assert stockfish._has_quit_command_been_sent

    def test_multiple_quit_commands(self, stockfish: Stockfish):
        # Test multiple quit commands, and include a call to del too. All of
        # them should run without causing some Exception.
        assert stockfish._stockfish.poll() is None
        assert not stockfish._has_quit_command_been_sent
        stockfish._put("quit")
        assert stockfish._has_quit_command_been_sent
        stockfish._put("quit")
        assert stockfish._has_quit_command_been_sent
        stockfish.__del__()
        assert stockfish._stockfish.poll() is not None
        assert stockfish._has_quit_command_been_sent
        stockfish._put(f"go depth {10}")
        # Should do nothing, and change neither of the values below.
        assert stockfish._stockfish.poll() is not None
        assert stockfish._has_quit_command_been_sent

    def test_what_is_on_square(self, stockfish: Stockfish):
        stockfish.set_fen_position(
            "rnbq1rk1/ppp1ppbp/5np1/3pP3/8/BPN5/P1PP1PPP/R2QKBNR w KQ d6 0 6"
        )
        assert stockfish.get_what_is_on_square("a1") is Stockfish.Piece.WHITE_ROOK
        assert stockfish.get_what_is_on_square("a8") is Stockfish.Piece.BLACK_ROOK
        assert stockfish.get_what_is_on_square("g8") is Stockfish.Piece.BLACK_KING
        assert stockfish.get_what_is_on_square("e1") is Stockfish.Piece.WHITE_KING
        assert stockfish.get_what_is_on_square("h2") is Stockfish.Piece.WHITE_PAWN
        assert stockfish.get_what_is_on_square("f8") is Stockfish.Piece.BLACK_ROOK
        assert stockfish.get_what_is_on_square("d6") is None
        assert stockfish.get_what_is_on_square("h7") is Stockfish.Piece.BLACK_PAWN
        assert stockfish.get_what_is_on_square("c3") is Stockfish.Piece.WHITE_KNIGHT
        assert stockfish.get_what_is_on_square("a3") is Stockfish.Piece.WHITE_BISHOP
        assert stockfish.get_what_is_on_square("h8") is None
        assert stockfish.get_what_is_on_square("d1") is Stockfish.Piece.WHITE_QUEEN
        assert stockfish.get_what_is_on_square("d4") is None
        assert stockfish.get_what_is_on_square("f6") is Stockfish.Piece.BLACK_KNIGHT
        assert stockfish.get_what_is_on_square("g7") is Stockfish.Piece.BLACK_BISHOP
        assert stockfish.get_what_is_on_square("d8") is Stockfish.Piece.BLACK_QUEEN
        with pytest.raises(ValueError):
            stockfish.get_what_is_on_square("i1")
        with pytest.raises(ValueError):
            stockfish.get_what_is_on_square("b9")

    def test_13_return_values_from_what_is_on_square(self, stockfish: Stockfish):
        stockfish.set_fen_position(
            "rnbq1rk1/ppp1ppbp/5np1/3pP3/8/BPN5/P1PP1PPP/R2QKBNR w KQ d6 0 6"
        )
        expected_enum_members = [
            "WHITE_PAWN",
            "BLACK_PAWN",
            "WHITE_KNIGHT",
            "BLACK_KNIGHT",
            "WHITE_BISHOP",
            "BLACK_BISHOP",
            "WHITE_ROOK",
            "BLACK_ROOK",
            "WHITE_QUEEN",
            "BLACK_QUEEN",
            "WHITE_KING",
            "BLACK_KING",
        ]
        rows = ["a", "b", "c", "d", "e", "f", "g", "h"]
        cols = ["1", "2", "3", "4", "5", "6", "7", "8"]
        for row in rows:
            for col in cols:
                val = stockfish.get_what_is_on_square(row + col)
                assert val is None or val.name in expected_enum_members

    def test_will_move_be_a_capture(self, stockfish: Stockfish):
        stockfish.set_fen_position(
            "1nbq1rk1/Ppp1ppbp/5np1/3pP3/8/BPN5/P1PP1PPP/R2QKBNR w KQ d6 0 6"
        )
        c3d5_result = stockfish.will_move_be_a_capture("c3d5")
        assert (
            c3d5_result is Stockfish.Capture.DIRECT_CAPTURE
            and c3d5_result.name == "DIRECT_CAPTURE"
            and c3d5_result.value == "direct capture"
        )
        e5d6_result = stockfish.will_move_be_a_capture("e5d6")
        assert (
            e5d6_result is Stockfish.Capture.EN_PASSANT
            and e5d6_result.name == "EN_PASSANT"
            and e5d6_result.value == "en passant"
        )
        f1e2_result = stockfish.will_move_be_a_capture("f1e2")
        assert (
            f1e2_result is Stockfish.Capture.NO_CAPTURE
            and f1e2_result.name == "NO_CAPTURE"
            and f1e2_result.value == "no capture"
        )
        e5f6_result = stockfish.will_move_be_a_capture("e5f6")
        assert (
            e5f6_result is Stockfish.Capture.DIRECT_CAPTURE
            and e5f6_result.name == "DIRECT_CAPTURE"
            and e5f6_result.value == "direct capture"
        )
        a3d6_result = stockfish.will_move_be_a_capture("a3d6")
        assert (
            a3d6_result is Stockfish.Capture.NO_CAPTURE
            and a3d6_result.name == "NO_CAPTURE"
            and a3d6_result.value == "no capture"
        )
        a7a8q_result = stockfish.will_move_be_a_capture("a7a8q")
        assert (
            a7a8q_result is Stockfish.Capture.NO_CAPTURE
            and a7a8q_result.name == "NO_CAPTURE"
            and a7a8q_result.value == "no capture"
        )
        a7a8b_result = stockfish.will_move_be_a_capture("a7a8b")
        assert (
            a7a8b_result is Stockfish.Capture.NO_CAPTURE
            and a7a8b_result.name == "NO_CAPTURE"
            and a7a8b_result.value == "no capture"
        )
        a7b8q_result = stockfish.will_move_be_a_capture("a7b8q")
        assert (
            a7b8q_result is Stockfish.Capture.DIRECT_CAPTURE
            and a7b8q_result.name == "DIRECT_CAPTURE"
            and a7b8q_result.value == "direct capture"
        )
        a7b8r_result = stockfish.will_move_be_a_capture("a7b8r")
        assert (
            a7b8r_result is Stockfish.Capture.DIRECT_CAPTURE
            and a7b8r_result.name == "DIRECT_CAPTURE"
            and a7b8r_result.value == "direct capture"
        )

        with pytest.raises(ValueError):
            stockfish.will_move_be_a_capture("c3c5")

    @pytest.mark.slow
    @pytest.mark.parametrize(
        "fen",
        [
            "2k2q2/8/8/8/8/8/8/2Q2K2 w - - 0 1",
            "1q2nB2/pP1k2KP/NN1Q1qP1/8/1P1p4/4p1br/3R4/6n1 w - - 0 1",
            "3rk1n1/ppp3pp/8/8/8/8/PPP5/1KR1R3 w - - 0 1",
        ],
    )
    def test_invalid_fen_king_attacked(self, stockfish: Stockfish, fen):
        # Each of these FENs have correct syntax, but
        # involve a king being attacked while it's the opponent's turn.
        old_del_counter = Stockfish._del_counter
        assert Stockfish._is_fen_syntax_valid(fen)
        if (
            fen == "8/8/8/3k4/3K4/8/8/8 b - - 0 1"
            and stockfish.get_stockfish_major_version() >= 14
        ):
            # Since for that FEN, SF 15 actually outputs a best move without crashing (unlike SF 14 and earlier).
            return
        if (
            fen == "2k2q2/8/8/8/8/8/8/2Q2K2 w - - 0 1"
            and stockfish.get_stockfish_major_version() >= 15
        ):
            # Development versions post SF 15 seem to output a bestmove for this fen.
            return
        assert not stockfish.is_fen_valid(fen)
        assert Stockfish._del_counter == old_del_counter + 2

        stockfish.set_fen_position(fen)
        with pytest.raises(StockfishException):
            stockfish.get_evaluation()

    @pytest.mark.slow
    def test_is_fen_valid(self, stockfish: Stockfish):
        old_params = stockfish.get_engine_parameters()
        old_info = stockfish.info
        old_depth = stockfish._depth
        old_fen = stockfish.get_fen_position()
        correct_fens = [
            "rnbqkbnr/pppppppp/8/8/8/8/PPPPPPPP/RNBQKBNR w KQkq - 0 1",
            "r1bQkb1r/ppp2ppp/2p5/4Pn2/8/5N2/PPP2PPP/RNB2RK1 b kq - 0 8",
            "4k3/8/4K3/8/8/8/8/8 w - - 10 50",
            "r1b1kb1r/ppp2ppp/3q4/8/P2Q4/8/1PP2PPP/RNB2RK1 w kq - 8 15",
            "4k3/8/4K3/8/8/8/8/8 w - - 99 50",
        ]
        correct_fens.extend([None] * 12)
        invalid_syntax_fens = [
            "r1bQkb1r/ppp2ppp/2p5/4Pn2/8/5N2/PPP2PPP/RNB2RK b kq - 0 8",
            "rnbqkb1r/pppp1ppp/4pn2/8/2PP4/8/PP2PPPP/RNBQKBNR w KQkq - 3",
            "rn1q1rk1/pbppbppp/1p2pn2/8/2PP4/5NP1/PP2PPBP/RNBQ1RK1 w w - 5 7",
            "4k3/8/4K3/71/8/8/8/8 w - - 10 50",
            "r1bQkb1r/ppp2ppp/2p5/4Pn2/8/5N2/PPP2PPP/RNB2R2 b kq - 0 8",
            "r1bQ1b1r/ppp2ppp/2p5/4Pn2/8/5N2/PPP2PPP/RNB2RK1 b kq - 0 8",
            "4k3/8/4K3/8/8/8/8/8 w - - 100 50",
            "4k3/8/4K3/8/8/8/8/8 w - - 101 50",
            "4k3/8/4K3/8/8/8/8/8 w - - -1 50",
            "rnbqkbnr/pppppppp/8/8/8/8/PPPPPPPP/RNBQKBNR w KQkq - 0 0",
            "r1b1kb1r/ppp2ppp/3q4/8/P2Q4/8/1PP2PPP/RNB2RK1 w kq - - 8 15",
            "r1b1kb1r/ppp2ppp/3q4/8/P2Q4/8/1PP2PPP/RNB2RK1 w kq 8 15",
            "rnbqkbnr/pppppppp/8/8/8/8/PPPPPPPP/RNBQKBNR W KQkq - 0 1",
            "rnbqkbnr/pppppppp/8/8/8/8/PPPPPPPP/RNBQKBNR - KQkq - 0 1",
            "r1bQkb1r/ppp2ppp/2p5/4Pn2/8/5N2/PPP2PPP/RNB2RK1 b kq - - 8",
            "r1bQkb1r/ppp2ppp/2p5/4Pn2/8/5N2/PPP2PPP/RNB2RK1 b kq - 0 -",
            "r1bQkb1r/ppp2ppp/2p5/4Pn2/8/5N2/PPP2PPP/RNB2RK1 b kq - -1 8",
        ]
        assert len(correct_fens) == len(invalid_syntax_fens)
        for correct_fen, invalid_syntax_fen in zip(correct_fens, invalid_syntax_fens):
            old_del_counter = Stockfish._del_counter
            if correct_fen is not None:
                assert stockfish.is_fen_valid(correct_fen)
                assert stockfish._is_fen_syntax_valid(correct_fen)
            assert not stockfish.is_fen_valid(invalid_syntax_fen)
            assert not stockfish._is_fen_syntax_valid(invalid_syntax_fen)
            assert Stockfish._del_counter == old_del_counter + (
                2 if correct_fen is not None else 0
            )

        time.sleep(2.0)
        assert stockfish._stockfish.poll() is None
        assert stockfish.get_engine_parameters() == old_params
        assert stockfish.info == old_info
        assert stockfish._depth == old_depth
        assert stockfish.get_fen_position() == old_fen

    def test_send_quit_command(self, stockfish: Stockfish):
        assert stockfish._stockfish.poll() is None
        old_del_counter = Stockfish._del_counter
        stockfish.send_quit_command()
        assert stockfish._stockfish.poll() is not None
        stockfish.__del__()
        assert stockfish._stockfish.poll() is not None
        assert Stockfish._del_counter == old_del_counter + 1

    def test_set_option(self, stockfish: Stockfish):
        stockfish._set_option("MultiPV", 3)
        assert stockfish.get_engine_parameters()["MultiPV"] == 3
        stockfish._set_option("MultiPV", 6, False)  # update_parameters_attribute
        assert stockfish.get_engine_parameters()["MultiPV"] == 3

    def test_pick(self, stockfish: Stockfish):
        info = "info depth 10 seldepth 15 multipv 1 score cp -677 wdl 0 0 1000"
        line = info.split(" ")
        assert stockfish._pick(line, "depth") == "10"
        assert stockfish._pick(line, "multipv") == "1"
        assert stockfish._pick(line, "wdl", 3) == "1000"

    def test_convert_human_notation_to_sf_notation(self, stockfish):
        stockfish.set_fen_position(
            "rnbbk1nr/pPP1pp1p/1p2B3/2PpPN1Q/3p1B2/1N2Pq2/P4PPP/R3K2R w KQkq d6 0 2"
        )
        input_test_moves_1 = "exd6 Bxc8 cxd8Q+ cxd8R bxc8=Q bxc8Q bxa8=N cxd6".split()
        expected_outputs_1 = "e5d6 e6c8 c7d8Q  c7d8R b7c8Q  b7c8Q b7a8N  c5d6".split()

        for i in range(len(input_test_moves_1)):
            assert (
                stockfish.convert_human_notation_to_sf_notation(input_test_moves_1[i])
                == expected_outputs_1[i]
            )

        input_test_moves_2 = "gxf3 g2xf3 Bxf7+ Bxf7 nd6+ Nxe7 0-0  00  ".split()
        expected_outputs_2 = "g2f3 g2f3  e6f7  e6f7 f5d6 f5e7 e1g1 e1g1".split()

        for i in range(len(input_test_moves_2)):
            assert (
                stockfish.convert_human_notation_to_sf_notation(input_test_moves_2[i])
                == expected_outputs_2[i]
            )

        input_test_moves_3 = "Qxf7 Qxf7# e1g1 h1f1 O-O  nbxd4 Nfxd4 b3xd4 b3d4".split()
        expected_outputs_3 = "h5f7 h5f7  e1g1 h1f1 e1g1 b3d4  f5d4  b3d4  b3d4".split()

        for i in range(len(input_test_moves_3)):
            assert (
                stockfish.convert_human_notation_to_sf_notation(input_test_moves_3[i])
                == expected_outputs_3[i]
            )

        input_test_moves_4 = "Nb3xd4 c5c6 c6".split()
        expected_outputs_4 = "b3d4   c5c6 c5c6".split()

        for i in range(len(input_test_moves_4)):
            assert (
                stockfish.convert_human_notation_to_sf_notation(input_test_moves_4[i])
                == expected_outputs_4[i]
            )

        wrong_test_moves = "ed bxc8 bxa8 0-0-0 OOO Bd5 Nxg3 nbd4".split()

        for move in wrong_test_moves:
            with pytest.raises(ValueError):
                stockfish.convert_human_notation_to_sf_notation(move)

    @pytest.mark.parametrize(
        "fen",
        [
            "rnbqkbnr/pppppppp/8/8/8/8/PPPPPPPP/RNBQKBNR w KQkq - 0 1",
            "rnbqkbnr/pppppppp/8/8/8/8/PPPPPPPP/RNBQKBNR b - - 10 20",
        ],
    )
    def test_get_num_pieces(self, stockfish, fen):
        stockfish.set_fen_position(fen)
        assert stockfish.get_num_pieces() == 32
        assert stockfish.get_num_pieces(file_range=["h", "H"]) == 4
        assert (
            stockfish.get_num_pieces(
                file_range=["a", "a"],
                pieces_to_count=[Stockfish.Piece.WHITE_PAWN, "r", "P"],
            )
            == 2
        )
        assert stockfish.get_num_pieces(rank_range=[2, 2]) == 8
        assert stockfish.get_num_pieces(rank_range=[2, 2], pieces_to_count=["p"]) == 0
        assert (
            stockfish.get_num_pieces(
                rank_range=[2, 2], pieces_to_count=[Stockfish.Piece.BLACK_PAWN]
            )
            == 0
        )
        assert stockfish.get_num_pieces(rank_range=[-1, -1], pieces_to_count=[]) == 0

        expected_num_pieces_per_rank = [8, 8, 0, 0, 0, 0, 8, 8]
        expected_num_pawns_per_rank = [0, 8, 0, 0, 0, 0, 8, 0]

        expected_num_white_pawns_per_rank = [0, 0, 0, 0, 0, 0, 8, 0]
        expected_num_black_pawns_per_rank = [0, 8, 0, 0, 0, 0, 0, 0]

        back_rank_pieces = ["R", "N", "B", "Q", "K", "B", "N", "R"]

        for i in range(8):
            a_file_plus_i = [chr(ord("a") + i), chr(ord("a") + i)]
            a_file_plus_7_minus_i = [chr(ord("a") + 7 - i), chr(ord("a") + 7 - i)]
            assert (
                stockfish.get_num_pieces(rank_range=[8 - i, 8 - i])
                == expected_num_pieces_per_rank[i]
            )
            assert (
                stockfish.get_num_pieces(
                    rank_range=[8 - i, 8 - i], file_range=a_file_plus_i
                )
                == expected_num_pieces_per_rank[i] / 8
            )

            assert (
                stockfish.get_num_pieces(
                    rank_range=[8 - i, 8 - i],
                    pieces_to_count=[
                        Stockfish.Piece.WHITE_PAWN,
                        Stockfish.Piece.BLACK_PAWN,
                    ],
                )
                == expected_num_pawns_per_rank[i]
            )
            assert (
                stockfish.get_num_pieces(
                    rank_range=[8 - i, 8 - i],
                    pieces_to_count=["P", "p"],
                    file_range=a_file_plus_7_minus_i,
                )
                == expected_num_pawns_per_rank[i] / 8
            )

            assert (
                stockfish.get_num_pieces(
                    rank_range=[8 - i, 8 - i],
                    pieces_to_count=[Stockfish.Piece.WHITE_PAWN],
                )
                == expected_num_white_pawns_per_rank[i]
            )
            assert (
                stockfish.get_num_pieces(
                    rank_range=[8 - i, 8 - i],
                    pieces_to_count=["P"],
                    file_range=a_file_plus_i,
                )
                == expected_num_white_pawns_per_rank[i] / 8
            )

            assert (
                stockfish.get_num_pieces(
                    rank_range=[8 - i, 8 - i], pieces_to_count=["p"]
                )
                == expected_num_black_pawns_per_rank[i]
            )
            assert (
                stockfish.get_num_pieces(
                    rank_range=[8 - i, 8 - i],
                    pieces_to_count=[Stockfish.Piece.BLACK_PAWN],
                    file_range=a_file_plus_7_minus_i,
                )
                == expected_num_black_pawns_per_rank[i] / 8
            )

            assert stockfish.get_num_pieces(file_range=a_file_plus_i) == 4
            assert stockfish.get_num_pieces(
                file_range=a_file_plus_i, rank_range=[8 - i, 8 - i]
            ) == (0 if 3 <= 8 - i <= 6 else 1)

            assert (
                stockfish.get_num_pieces(
                    file_range=a_file_plus_i,
                    pieces_to_count=[Stockfish.Piece.WHITE_PAWN, "p"],
                )
                == 2
            )
            assert stockfish.get_num_pieces(
                file_range=a_file_plus_i,
                rank_range=[i + 1, i + 1],
                pieces_to_count=["P"],
            ) == (1 if i + 1 == 2 else 0)
            assert stockfish.get_num_pieces(
                file_range=a_file_plus_i,
                rank_range=[8 - i, 8 - i],
                pieces_to_count=[Stockfish.Piece.BLACK_PAWN],
            ) == (1 if 8 - i == 7 else 0)

            for j in range(len(back_rank_pieces)):
                i_j_in_sync = (i == j) or (i == 7 - j and i not in [3, 4])
                assert stockfish.get_num_pieces(
                    file_range=a_file_plus_i,
                    pieces_to_count=[back_rank_pieces[j], back_rank_pieces[j].lower()],
                ) == (2 if i_j_in_sync else 0)
                assert stockfish.get_num_pieces(
                    file_range=a_file_plus_i, pieces_to_count=[back_rank_pieces[j]]
                ) == (1 if i_j_in_sync else 0)
                assert stockfish.get_num_pieces(
                    file_range=a_file_plus_i,
                    pieces_to_count=[back_rank_pieces[j].lower()],
                ) == (1 if i_j_in_sync else 0)

        with pytest.raises(ValueError):
            stockfish.get_num_pieces(rank_range=[-1, -1])
        with pytest.raises(ValueError):
            stockfish.get_num_pieces(rank_range=[2, 9])
        with pytest.raises(ValueError):
            stockfish.get_num_pieces(rank_range=[9, 2])
        with pytest.raises(ValueError):
            stockfish.get_num_pieces(file_range=["ah"])
        with pytest.raises(ValueError):
            stockfish.get_num_pieces(file_range=["a", "j"])
        with pytest.raises(ValueError):
            stockfish.get_num_pieces(pieces_to_count=["K", "q", "L"])
        with pytest.raises(ValueError):
            stockfish.get_num_pieces(pieces_to_count=["K", 3, "r"])
        with pytest.raises(ValueError):
            stockfish.get_num_pieces(
                pieces_to_count=["K", Stockfish.Piece.BLACK_QUEEN, "L"]
            )

    def test_get_num_pieces_custom_ranges(self, stockfish):
        stockfish.set_fen_position(
            "r4rk1/pp1bbpp1/1qp2n2/3p4/3PnN1p/1PNQ2P1/PB2PPBP/2R1R1K1 w q - 0 1"
        )
        assert stockfish.get_num_pieces() == 30
        assert stockfish.get_num_pieces(file_range=["a", "d"]) == 14
        assert stockfish.get_num_pieces(file_range=["a", "d"], rank_range=[1, 4]) == 7
        assert (
            stockfish.get_num_pieces(file_range=["f", "h"], pieces_to_count=["P", "p"])
            == 6
        )
        assert (
            stockfish.get_num_pieces(rank_range=[4, 6], pieces_to_count=["P", "p"]) == 4
        )
        assert stockfish.get_num_pieces(rank_range=[7, 8], file_range=["e", "H"]) == 5

    def test_get_engine_parameters(self, stockfish):
        params = stockfish.get_engine_parameters()
        params.update({"Skill Level": 10})
        assert params["Skill Level"] == 10
        assert stockfish._parameters["Skill Level"] == 20<|MERGE_RESOLUTION|>--- conflicted
+++ resolved
@@ -143,11 +143,7 @@
         stockfish.set_fen_position("3kn3/p5rp/1p3p2/3B4/3P1P2/2P5/1P3K2/8 w - - 0 53")
         assert stockfish.info == ""
 
-<<<<<<< HEAD
-    def test_set_fen_position_ucinewgame(self, stockfish):
-=======
-    def test_set_fen_position_second_argument(self, stockfish: Stockfish):
->>>>>>> 5d4f89bf
+    def test_set_fen_position_ucinewgame(self, stockfish: Stockfish):
         stockfish.set_depth(16)
         stockfish.send_ucinewgame_command()
         stockfish.set_fen_position(

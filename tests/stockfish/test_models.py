--- conflicted
+++ resolved
@@ -1159,7 +1159,19 @@
         assert stockfish._stockfish.poll() is not None
         assert Stockfish._del_counter == old_del_counter + 1
 
-<<<<<<< HEAD
+    def test_set_option(self, stockfish):
+        stockfish._set_option("MultiPV", 3)
+        assert stockfish.get_engine_parameters()["MultiPV"] == 3
+        stockfish._set_option("MultiPV", 6, False)  # update_parameters_attribute
+        assert stockfish.get_engine_parameters()["MultiPV"] == 3
+
+    def test_pick(self, stockfish):
+        info = "info depth 10 seldepth 15 multipv 1 score cp -677 wdl 0 0 1000"
+        line = info.split(" ")
+        assert stockfish._pick(line, "depth") == "10"
+        assert stockfish._pick(line, "multipv") == "1"
+        assert stockfish._pick(line, "wdl", 3) == "1000"
+
     def test_convert_human_notation_to_sf_notation(self, stockfish):
         stockfish.set_fen_position(
             "rnbbk1nr/pPP1pp1p/1p2B3/2PpPN1Q/3p1B2/1N2Pq2/P4PPP/R3K2R w KQkq d6 0 2"
@@ -1382,18 +1394,4 @@
         params = stockfish.get_parameters()
         params.update({"Skill Level": 10})
         assert params["Skill Level"] == 10
-        assert stockfish._parameters["Skill Level"] == 20
-=======
-    def test_set_option(self, stockfish):
-        stockfish._set_option("MultiPV", 3)
-        assert stockfish.get_engine_parameters()["MultiPV"] == 3
-        stockfish._set_option("MultiPV", 6, False)  # update_parameters_attribute
-        assert stockfish.get_engine_parameters()["MultiPV"] == 3
-
-    def test_pick(self, stockfish):
-        info = "info depth 10 seldepth 15 multipv 1 score cp -677 wdl 0 0 1000"
-        line = info.split(" ")
-        assert stockfish._pick(line, "depth") == "10"
-        assert stockfish._pick(line, "multipv") == "1"
-        assert stockfish._pick(line, "wdl", 3) == "1000"
->>>>>>> 417e57db
+        assert stockfish._parameters["Skill Level"] == 20